{
  "name": "@kiltprotocol/did",
<<<<<<< HEAD
  "version": "0.24.0-22",
=======
  "version": "0.24.1",
>>>>>>> fde18b60
  "description": "",
  "main": "./lib/index.js",
  "typings": "./lib/index.d.ts",
  "files": [
    "lib/**/*"
  ],
  "scripts": {
    "clean": "rimraf ./lib",
    "build": "yarn clean && yarn build:ts",
    "build:ts": "tsc --declaration -p tsconfig.build.json"
  },
  "repository": "github:kiltprotocol/sdk-js",
  "engines": {
    "node": ">=14.0"
  },
  "author": "",
  "license": "BSD-4-Clause",
  "bugs": "https://github.com/KILTprotocol/sdk-js/issues",
  "homepage": "https://github.com/KILTprotocol/sdk-js#readme",
  "devDependencies": {
    "rimraf": "^3.0.2",
    "typescript": "^4.2.2"
  },
  "dependencies": {
    "@kiltprotocol/chain-helpers": "workspace:*",
    "@kiltprotocol/types": "workspace:*",
    "@kiltprotocol/utils": "workspace:*",
    "@polkadot/api": "^6.11.1",
    "@polkadot/keyring": "^8.1.2",
    "@polkadot/types": "^6.11.1",
    "@polkadot/util": "^8.1.2",
    "@polkadot/util-crypto": "^8.1.2",
    "cbor": "^8.0.2"
  }
}<|MERGE_RESOLUTION|>--- conflicted
+++ resolved
@@ -1,10 +1,6 @@
 {
   "name": "@kiltprotocol/did",
-<<<<<<< HEAD
-  "version": "0.24.0-22",
-=======
   "version": "0.24.1",
->>>>>>> fde18b60
   "description": "",
   "main": "./lib/index.js",
   "typings": "./lib/index.d.ts",
