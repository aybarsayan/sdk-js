{
  "name": "@kiltprotocol/vc-export",
<<<<<<< HEAD
  "version": "0.29.0-20",
=======
  "version": "0.28.0",
>>>>>>> 20b653bc
  "description": "",
  "main": "./lib/cjs/index.js",
  "module": "./lib/esm/index.js",
  "types": "./lib/cjs/index.d.ts",
  "exports": {
    ".": {
      "import": "./lib/esm/index.js",
      "require": "./lib/cjs/index.js"
    }
  },
  "files": [
    "lib/**/*"
  ],
  "scripts": {
    "clean": "rimraf ./lib",
    "build": "yarn clean && yarn build:ts",
    "build:ts": "yarn build:cjs && yarn build:esm",
    "build:cjs": "tsc --declaration -p tsconfig.build.json && echo '{\"type\":\"commonjs\"}' > ./lib/cjs/package.json",
    "build:esm": "tsc --declaration -p tsconfig.esm.json && echo '{\"type\":\"module\"}' > ./lib/esm/package.json"
  },
  "repository": "github:kiltprotocol/sdk-js",
  "engines": {
    "node": ">=14.0"
  },
  "author": "",
  "license": "BSD-4-Clause",
  "bugs": "https://github.com/KILTprotocol/sdk-js/issues",
  "homepage": "https://github.com/KILTprotocol/sdk-js#readme",
  "devDependencies": {
    "@kiltprotocol/testing": "workspace:*",
    "@types/jsonld": "1.5.1",
    "rimraf": "^3.0.2",
    "typescript": "^4.5.4"
  },
  "dependencies": {
    "@kiltprotocol/chain-helpers": "workspace:*",
    "@kiltprotocol/core": "workspace:*",
    "@kiltprotocol/did": "workspace:*",
    "@kiltprotocol/types": "workspace:*",
    "@kiltprotocol/utils": "workspace:*",
<<<<<<< HEAD
    "@polkadot/api": "^8.0.0",
    "@polkadot/api-augment": "^8.0.0",
    "@polkadot/types": "^8.0.0",
    "@polkadot/util": "^9.0.0",
    "@polkadot/util-crypto": "^9.0.0",
=======
    "@polkadot/api-augment": "^8.12.0",
    "@polkadot/keyring": "^10.0.0",
    "@polkadot/types": "^8.12.0",
    "@polkadot/util": "^10.0.0",
    "@polkadot/util-crypto": "^10.0.0",
>>>>>>> 20b653bc
    "jsonld": "^2.0.2",
    "jsonld-signatures": "^5.0.0",
    "vc-js": "^0.6.4"
  }
}<|MERGE_RESOLUTION|>--- conflicted
+++ resolved
@@ -1,10 +1,6 @@
 {
   "name": "@kiltprotocol/vc-export",
-<<<<<<< HEAD
   "version": "0.29.0-20",
-=======
-  "version": "0.28.0",
->>>>>>> 20b653bc
   "description": "",
   "main": "./lib/cjs/index.js",
   "module": "./lib/esm/index.js",
@@ -45,19 +41,11 @@
     "@kiltprotocol/did": "workspace:*",
     "@kiltprotocol/types": "workspace:*",
     "@kiltprotocol/utils": "workspace:*",
-<<<<<<< HEAD
-    "@polkadot/api": "^8.0.0",
-    "@polkadot/api-augment": "^8.0.0",
-    "@polkadot/types": "^8.0.0",
-    "@polkadot/util": "^9.0.0",
-    "@polkadot/util-crypto": "^9.0.0",
-=======
+    "@polkadot/api": "^8.12.0",
     "@polkadot/api-augment": "^8.12.0",
-    "@polkadot/keyring": "^10.0.0",
     "@polkadot/types": "^8.12.0",
     "@polkadot/util": "^10.0.0",
     "@polkadot/util-crypto": "^10.0.0",
->>>>>>> 20b653bc
     "jsonld": "^2.0.2",
     "jsonld-signatures": "^5.0.0",
     "vc-js": "^0.6.4"
